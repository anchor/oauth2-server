--- conflicted
+++ resolved
@@ -49,23 +49,14 @@
     loadToken ref token = (M.lookup token . sTokens) <$> readIORef ref
     saveToken ref grant = modifyIORef ref (put grant)
       where
-<<<<<<< HEAD
         put g@TokenGrant{..} (State ts ss) =
             let ts' = M.insert grantToken g ts
             in State ts' ss
-    loadToken ref token = (M.lookup token . sTokens) <$> readIORef ref
-=======
-        put g@TokenGrant{..} (State ts rs ss) =
-            let ts' = M.insert grantAccessToken g ts
-                rs' = maybe rs (\t -> M.insert t g rs) grantRefreshToken
-            in State ts' rs' ss
     deleteToken ref token = modifyIORef ref (del token)
       where
-        del t (State ts rs ss) =
+        del t (State ts ss) =
             let ts' = M.delete t ts
-                rs' = M.delete t rs
-            in State ts' rs' ss
->>>>>>> 968c597a
+            in State ts' ss
     checkCredentials ref creds = check creds <$> readIORef ref
       where
         check RequestPassword{..} st =
