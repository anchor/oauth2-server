--- conflicted
+++ resolved
@@ -116,18 +116,19 @@
 import           Database.PostgreSQL.Simple.FromRow
 import           Database.PostgreSQL.Simple.ToField
 import           Database.PostgreSQL.Simple.ToRow
+import           Network.Wai.Handler.Warp             hiding (Connection)
+import           Servant.API                          (FromFormUrlEncoded (..),
+                                                       FromText (..),
+                                                       ToFormUrlEncoded (..),
+                                                       ToText (..))
+
 import           Network.OAuth2.Server.Types.Auth
 import           Network.OAuth2.Server.Types.Client
 import           Network.OAuth2.Server.Types.Common
 import           Network.OAuth2.Server.Types.Error
 import           Network.OAuth2.Server.Types.Scope
 import           Network.OAuth2.Server.Types.Token
-import           Network.Wai.Handler.Warp             hiding (Connection)
 import           Network.Wai.Middleware.Shibboleth
-import           Servant.API                          (FromFormUrlEncoded (..),
-                                                       FromText (..),
-                                                       ToFormUrlEncoded (..),
-                                                       ToText (..))
 
 -- | Page number for paginated user interfaces.
 --
@@ -245,7 +246,6 @@
 -- 'AccessRequest' constructors are not implemented.
 data AccessRequest
     -- | grant_type=authorization_code
-    --
     --   http://tools.ietf.org/html/rfc6749#section-4.1.3
     = RequestAuthorizationCode
         { requestCode        :: Code
@@ -253,13 +253,11 @@
         , requestClientID    :: Maybe ClientID
         }
     -- | grant_type=client_credentials
-    --
     --   http://tools.ietf.org/html/rfc6749#section-4.4.2
     | RequestClientCredentials
         { requestScope :: Maybe Scope
         }
     -- | grant_type=refresh_token
-    --
     --   http://tools.ietf.org/html/rfc6749#section-6
     | RequestRefreshToken
         { requestRefreshToken :: Token
@@ -326,15 +324,6 @@
             x -> Left $ OAuth2Error InvalidRequest
                                     (preview errorDescription $ "unsupported grant_type " <> T.encodeUtf8 x)
                                     Nothing
-<<<<<<< HEAD
-
-lookupEither :: Text -> [(Text,b)] -> Either OAuth2Error b
-lookupEither v vs = case lookup v vs of
-    Nothing -> Left $ OAuth2Error InvalidRequest
-                                  (preview errorDescription $ "missing required key " <> T.encodeUtf8 v)
-                                  Nothing
-    Just x -> Right x
-=======
       where
         lookupEither :: Text -> [(Text,b)] -> Either OAuth2Error b
         lookupEither v vs = case lookup v vs of
@@ -343,11 +332,6 @@
                 Left $ OAuth2Error InvalidRequest
                                    (preview errorDescription $ "missing required key " <> T.encodeUtf8 v)
                                    Nothing
-
-instance FromFormUrlEncoded AccessRequest where
-    fromFormUrlEncoded xs = either Left (either (Left . show) Right) $
-        (fromFormUrlEncoded xs :: Either String (Either OAuth2Error AccessRequest))
->>>>>>> 8627e558
 
 instance ToFormUrlEncoded AccessRequest where
     toFormUrlEncoded RequestAuthorizationCode{..} =
@@ -480,11 +464,13 @@
                 Nothing -> Left "invalid code"
                 Just c -> Right $ cons c
 
--- Database Instances
-
--- Here we implement support for, e.g., sorting oauth2-server types in
+-- * Database Instances
+
+-- $ Here we implement support for, e.g., sorting oauth2-server types in
 -- PostgreSQL databases.
 --
+
+
 instance ToRow TokenGrant where
     toRow (TokenGrant ty ex uid cid sc) = toRow
         ( ty
