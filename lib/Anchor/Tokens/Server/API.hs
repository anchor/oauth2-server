--- conflicted
+++ resolved
@@ -159,15 +159,9 @@
 server :: ServerState -> Server AnchorOAuth2API
 server state@ServerState{..}
        = tokenEndpoint serverOAuth2Server
-<<<<<<< HEAD
-    :<|> error ""
+    :<|> verifyEndpoint state
     :<|> handleShib (authorizeEndpoint serverPGConnPool)
     :<|> handleShib (authorizePost serverPGConnPool)
-=======
-    :<|> verifyEndpoint state
-    :<|> authorizeEndpoint serverPGConnPool
-    :<|> authorizePost serverPGConnPool
->>>>>>> 7dce9397
     :<|> handleShib (serverListTokens serverPGConnPool (optUIPageSize serverOpts))
     :<|> handleShib (serverDisplayToken serverPGConnPool)
     :<|> serverPostToken serverPGConnPool
@@ -181,11 +175,7 @@
     -> Maybe Scope
     -> a
 handleShib f (Just u) (Just s) = f u s
-<<<<<<< HEAD
 handleShib _ _        _        = error "Expexted Shibbloleth headers"
-=======
-handleShib _ _        _        = const $ throwError err500{errBody = "We're having some trouble with our internal auth systems, please try again later =("}
->>>>>>> 7dce9397
 
 authorizeEndpoint
     :: ( MonadIO m
