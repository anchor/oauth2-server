--
-- Copyright © 2013-2015 Anchor Systems, Pty Ltd and Others
--
-- The code in this file, and the program it is a part of, is
-- made available to you by its authors as open source software:
-- you can redistribute it and/or modify it under the terms of
-- the 3-clause BSD licence.
--

{-# LANGUAGE DataKinds             #-}
{-# LANGUAGE FlexibleContexts      #-}
{-# LANGUAGE FlexibleInstances     #-}
{-# LANGUAGE GADTs                 #-}
{-# LANGUAGE MultiParamTypeClasses #-}
{-# LANGUAGE OverloadedStrings     #-}
{-# LANGUAGE QuasiQuotes           #-}
{-# LANGUAGE RankNTypes            #-}
{-# LANGUAGE RecordWildCards       #-}
{-# LANGUAGE ScopedTypeVariables   #-}
{-# LANGUAGE TemplateHaskell       #-}
{-# LANGUAGE TypeFamilies          #-}
{-# LANGUAGE TypeOperators         #-}
{-# LANGUAGE ViewPatterns          #-}

-- | Description: OAuth2 Web application.
--
-- OAuth2 Web application.
--
-- This implementation assumes the use of Shibboleth, which doesn't actually
-- mean anything all that specific. This just means that we expect a particular
-- header that says who the user is and what permissions they have to delegate.
--
-- The intention is to seperate all OAuth2 specific logic from our particular
-- way of handling AAA.
module Network.OAuth2.Server.App (
    OAuth2Server(..),

    -- * Helpers
    page1,
    pageSize1,
) where

import           Control.Lens
import           Control.Monad
import           Control.Monad.IO.Class           (MonadIO (liftIO))
import           Control.Monad.Reader.Class       (ask)
import           Data.ByteString.Char8            (readInt)
import           Data.Either                      (lefts, rights)
import           Data.Maybe
import           Data.Monoid
import qualified Data.Set                         as S
import           Data.Text                        (Text)
import qualified Data.Text                        as T
import qualified Data.Text.Encoding               as T
import           Formatting                       (sformat, shown, (%))
import           Network.OAuth2.Server.Types      as X
import           System.Log.Logger
import           Text.Blaze.Html5                 (Html)
import           Yesod.Core                       (PathPiece (..),
                                                   defaultLayout, invalidArgs,
                                                   lookupGetParam,
                                                   lookupPostParam,
                                                   lookupPostParams,
                                                   mkYesodDispatch, notFound,
                                                   permissionDenied, redirect)

import           Network.OAuth2.Server.API
import           Network.OAuth2.Server.Foundation
import           Network.OAuth2.Server.Store      hiding (logName)
import           Network.OAuth2.Server.UI

-- * Logging

logName :: String
logName = "Network.OAuth2.Server.App"

-- Wrappers for underlying logging system
debugLog, errorLog :: MonadIO m => String -> Text -> m ()
debugLog = wrapLogger debugM
errorLog = wrapLogger errorM

wrapLogger :: MonadIO m => (String -> String -> IO a) -> String -> Text -> m a
wrapLogger logger component msg = do
    liftIO $ logger (logName <> " " <> component <> ": ") (T.unpack msg)

-- YesodDispatch instance.
mkYesodDispatch "OAuth2Server" routes

handleBaseR :: Handler ()
handleBaseR = redirect TokensR

-- | Display a given token, if the user is allowed to do so.
getShowTokenR :: TokenID -> Handler Html
getShowTokenR tid = do
    OAuth2Server{serverTokenStore=ref} <- ask
    (uid, sc) <- checkShibHeaders
    debugLog logName $ "Got a request to display a token from " <> T.pack (show uid)
    res <- liftIO $ storeReadToken ref (Right tid)
    maybe notFound (renderPage sc) $ do
        (_, token_details) <- res
        guard (token_details `belongsToUser` uid)
        return token_details
  where
<<<<<<< HEAD
    renderPage token_details =
        defaultLayout $ renderToken (tid, token_details)
=======
    renderPage sc token_details = return $
        renderTokensPage sc pageSize1 page1 ([(tid, token_details)], 1)
>>>>>>> bc2cdab2

-- | List all tokens for a given user, paginated.
getTokensR :: Handler Html
getTokensR = do
    OAuth2Server{serverTokenStore=ref,serverOptions=serverOpts} <- ask
    (u, s) <- checkShibHeaders
    maybe_p <- lookupGetParam "page"
    let p = preview page =<< fmap fst . readInt . T.encodeUtf8 =<< maybe_p
    debugLog logName $ "Got a request to list tokens from " <> T.pack (show u)
    let p' = fromMaybe page1 p
        size = optUIPageSize serverOpts
    res <- liftIO $ storeListTokens ref (Just u) size p'
    defaultLayout $ renderTokensPage s size p' res

-- | Handle a token create/delete request.
postTokensR :: Handler Html
postTokensR = do
    method <- lookupPostParam "method"
    case method of
        Nothing -> invalidArgs ["method field missing"]
        Just "delete" -> deleteTokensR
        Just "create" -> createTokensR
        Just x        -> invalidArgs ["Invalid method field value, got: " <> x]

-- | Revoke a given token
deleteTokensR :: Handler Html
deleteTokensR = do
    OAuth2Server{serverTokenStore=ref} <- ask
    (user_id, _) <- checkShibHeaders
    maybe_token_id <- lookupPostParam "token_id"
    token_id <- case maybe_token_id of
        Nothing   -> invalidArgs ["token_id field missing"]
        Just t_id -> case fromPathPiece t_id of
            Nothing       -> invalidArgs ["Invalid Token ID"]
            Just token_id -> return token_id

    debugLog logName $ "Got a request to revoke a token from " <> T.pack (show user_id)
    -- TODO(thsutton) Must check that the supplied user_id has permission to
    -- revoke the supplied token_id.
    maybe_tok <- liftIO $ storeReadToken ref (Right token_id)
    tok <- case maybe_tok of
        Nothing -> invalidArgs []
        Just (_, tok) -> return tok
    if tok `belongsToUser` user_id then do
        liftIO $ storeRevokeToken ref token_id
        redirect TokensR
    else do
        errorLog "serverPostToken" $ case tokenDetailsUserID tok of
            Nothing ->
                sformat ("user_id " % shown % " tried to revoke token_id " %
                          shown % ", which did not have a user_id")
                        user_id token_id
            Just user_id' ->
                sformat ("user_id " % shown % " tried to revoke token_id " %
                          shown % ", which had user_id " % shown)
                        user_id token_id user_id'
        invalidArgs []

-- | Create a new token
createTokensR :: Handler Html
createTokensR = do
    OAuth2Server{serverTokenStore=ref} <- ask
    (user_id, user_scope) <- checkShibHeaders
    scopes <- lookupPostParams "scope"
    let processScope x = case (T.encodeUtf8 x) ^? scopeToken of
            Nothing -> Left $ T.unpack x
            Just ts -> Right ts
    let scopes' = map processScope scopes
    req_scope <- case lefts scopes' of
        [] -> case S.fromList (rights scopes') ^? scope of
            Nothing        -> invalidArgs ["empty scope is invalid"]
            Just req_scope -> return req_scope
        es -> invalidArgs $ [T.pack $ "invalid scopes: " <> show es]

    debugLog logName $ "Got request to create a token from " <> T.pack (show user_id) <> " for scope " <> T.pack (show user_scope)
    if compatibleScope req_scope user_scope then do
        let grantTokenType = Bearer
            grantExpires   = Nothing
            grantUserID    = Just user_id
            grantClientID  = Nothing
            grantScope     = req_scope
        (t, _) <- liftIO $ storeCreateToken ref TokenGrant{..} Nothing
        redirect (ShowTokenR t)
    else permissionDenied "Invalid requested token scope"

-- | Exercises the database to check if everyting is alive.
handleHealthCheckR :: Handler ()
handleHealthCheckR = do
    OAuth2Server{serverTokenStore=ref} <- ask
    debugLog logName $ "Got a healthcheck request."
    StoreStats{..} <- liftIO $ storeGatherStats ref
    return ()

-- | Page 1 is totally a valid page, promise.
page1 :: Page
page1 = (1 :: Integer) ^?! page

-- | Page sizes of 1 are totally valid, promise.
pageSize1 :: PageSize
pageSize1 = (1 :: Integer) ^?! pageSize<|MERGE_RESOLUTION|>--- conflicted
+++ resolved
@@ -96,18 +96,13 @@
     (uid, sc) <- checkShibHeaders
     debugLog logName $ "Got a request to display a token from " <> T.pack (show uid)
     res <- liftIO $ storeReadToken ref (Right tid)
-    maybe notFound (renderPage sc) $ do
+    maybe notFound (renderPage) $ do
         (_, token_details) <- res
         guard (token_details `belongsToUser` uid)
         return token_details
   where
-<<<<<<< HEAD
     renderPage token_details =
         defaultLayout $ renderToken (tid, token_details)
-=======
-    renderPage sc token_details = return $
-        renderTokensPage sc pageSize1 page1 ([(tid, token_details)], 1)
->>>>>>> bc2cdab2
 
 -- | List all tokens for a given user, paginated.
 getTokensR :: Handler Html
