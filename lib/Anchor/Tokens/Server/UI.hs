{-# LANGUAGE OverloadedStrings #-}
{-# LANGUAGE TemplateHaskell   #-}
{-# LANGUAGE RecordWildCards #-}

module Anchor.Tokens.Server.UI where

import           Control.Lens
import           Control.Lens.Prism
import           Control.Monad
import qualified Data.ByteString.Char8           as BS
import           Data.FileEmbed
import           Data.Maybe
import           Data.Monoid
<<<<<<< HEAD
import           Prelude                         hiding (head)
import           Text.Blaze.Html5                hiding (div)
import           Text.Blaze.Html5.Attributes     hiding (form, style, title)
=======
import qualified Data.Set                        as S
import qualified Data.Text.Encoding              as T
import           Data.Text.Lazy                  (Text)
import qualified Data.Text.Lazy                  as T
import           Prelude                         hiding (head)
import           Text.Blaze.Html.Renderer.Pretty
import           Text.Blaze.Html5                hiding (div, map)
import           Text.Blaze.Html5.Attributes     hiding (form, scope, style, title)
>>>>>>> 3c7a3a0c

import           Network.OAuth2.Server.Types

import           Anchor.Tokens.Server.Types

stylesheet :: String
stylesheet = BS.unpack $(embedFile "style.css")

<<<<<<< HEAD
renderAuthorizePage :: UserID -> ClientDetails -> Scope -> Html
renderAuthorizePage user_id cd@ClientDetails{..} sc = docTypeHtml $ do
    head $ do
        title "Such Token"
        style ! type_ "text/css" $ toHtml stylesheet
    body $ do
        p $ toHtml (show user_id)
        p $ toHtml (show cd)
        p $ toHtml (show sc)

renderTokensPage :: Int -> Page -> ([(Maybe ClientID, Scope, TokenID)], Int) -> Html
renderTokensPage size (Page p) (ts, numTokens) = docTypeHtml $ do
=======
renderTokensPage :: Scope -> Int -> Page -> ([(Maybe ClientID, Scope, Token, TokenID)], Int) -> Html
renderTokensPage userScope size (Page p) (ts, numTokens) = docTypeHtml $ do
>>>>>>> 3c7a3a0c
    head $ do
        title "Such Token"
        style ! type_ "text/css" $ toHtml stylesheet
    body $
        if validPage then do
            htmlCreateTokenForm userScope
            htmlTokens ts
            when prevPages htmlPrevPageButton
            when nextPages htmlNextPageButton
        else
            htmlInvalidPage
  where
    numPages = if numTokens == 0 then 1 else ((numTokens - 1) `div` size) + 1
    validPage = p > 0 && p <= numPages
    prevPages = p /= 1
    nextPages = p < numPages
    htmlPageButton n =
        form ! action ("/tokens?page=" <> toValue n) $
            input ! type_ "submit" ! value ("Page " <> toValue n)
    htmlPrevPageButton = htmlPageButton (p-1)
    htmlNextPageButton = htmlPageButton (p+1)
    htmlInvalidPage = h2 "Invalid page number!"

htmlCreateTokenForm :: Scope -> Html
htmlCreateTokenForm s = do
    let scopeTokens = map (T.decodeUtf8 . review scopeToken) $ S.toList $ scope # s
    form ! method "POST" ! action "/tokens" $ do
        input ! type_ "hidden" ! name "method" ! value "create"
        forM_ scopeTokens $ \t -> do
            input ! type_ "checkbox" ! name "scope" ! value (toValue t)
            toHtml t
        br
        input ! type_ "submit" ! value "Create Token"

htmlTokens :: [(Maybe ClientID, Scope, Token, TokenID)] -> Html
htmlTokens [] = h2 "You have no tokens!"
htmlTokens ts = do
    br
    a "Tokens List" ! href "/tokens"
    br
    br
    table ! class_ "zebra" $ do
        tokHeader
        mapM_ htmlToken ts
  where
    tokHeader = thead $ do
        th "client id"
        th "scope"
        th "token"
        th ""

htmlToken :: (Maybe ClientID, Scope, Token, TokenID) -> Html
htmlToken (cid, scope, t, tid) = tr $ do
    td htmlCid
    td htmlScope
    td htmlToken'
    td htmlRevokeButton
  where
    htmlCid    = toHtml $ T.decodeUtf8 $ maybe "None" (review clientID) cid
    htmlScope  = toHtml $ T.decodeUtf8 $ scopeToBs scope
    htmlToken' = toHtml $ T.decodeUtf8 $ token # t
    htmlRevokeButton =
        form ! method "POST" ! action ("/tokens?token_id=" <> toValue tid) $ do
            input ! type_ "hidden" ! name "method" ! value "delete"
            input ! type_ "submit" ! value "Revoke Token"<|MERGE_RESOLUTION|>--- conflicted
+++ resolved
@@ -1,30 +1,21 @@
 {-# LANGUAGE OverloadedStrings #-}
+{-# LANGUAGE RecordWildCards   #-}
 {-# LANGUAGE TemplateHaskell   #-}
-{-# LANGUAGE RecordWildCards #-}
 
 module Anchor.Tokens.Server.UI where
 
 import           Control.Lens
-import           Control.Lens.Prism
 import           Control.Monad
-import qualified Data.ByteString.Char8           as BS
+import qualified Data.ByteString.Char8       as BS
 import           Data.FileEmbed
 import           Data.Maybe
 import           Data.Monoid
-<<<<<<< HEAD
-import           Prelude                         hiding (head)
-import           Text.Blaze.Html5                hiding (div)
-import           Text.Blaze.Html5.Attributes     hiding (form, style, title)
-=======
-import qualified Data.Set                        as S
-import qualified Data.Text.Encoding              as T
-import           Data.Text.Lazy                  (Text)
-import qualified Data.Text.Lazy                  as T
-import           Prelude                         hiding (head)
-import           Text.Blaze.Html.Renderer.Pretty
-import           Text.Blaze.Html5                hiding (div, map)
-import           Text.Blaze.Html5.Attributes     hiding (form, scope, style, title)
->>>>>>> 3c7a3a0c
+import qualified Data.Set                    as S
+import qualified Data.Text.Encoding          as T
+import           Prelude                     hiding (head)
+import           Prelude                     hiding (head)
+import           Text.Blaze.Html5            hiding (div, map)
+import           Text.Blaze.Html5.Attributes hiding (form, scope, style, title)
 
 import           Network.OAuth2.Server.Types
 
@@ -33,7 +24,6 @@
 stylesheet :: String
 stylesheet = BS.unpack $(embedFile "style.css")
 
-<<<<<<< HEAD
 renderAuthorizePage :: UserID -> ClientDetails -> Scope -> Html
 renderAuthorizePage user_id cd@ClientDetails{..} sc = docTypeHtml $ do
     head $ do
@@ -44,12 +34,8 @@
         p $ toHtml (show cd)
         p $ toHtml (show sc)
 
-renderTokensPage :: Int -> Page -> ([(Maybe ClientID, Scope, TokenID)], Int) -> Html
-renderTokensPage size (Page p) (ts, numTokens) = docTypeHtml $ do
-=======
 renderTokensPage :: Scope -> Int -> Page -> ([(Maybe ClientID, Scope, Token, TokenID)], Int) -> Html
 renderTokensPage userScope size (Page p) (ts, numTokens) = docTypeHtml $ do
->>>>>>> 3c7a3a0c
     head $ do
         title "Such Token"
         style ! type_ "text/css" $ toHtml stylesheet
