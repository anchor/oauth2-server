{-# LANGUAGE OverloadedStrings   #-}
{-# LANGUAGE RankNTypes          #-}
{-# LANGUAGE RecordWildCards     #-}
{-# LANGUAGE ScopedTypeVariables #-}
{-# LANGUAGE StandaloneDeriving  #-}
{-# OPTIONS_GHC -fno-warn-orphans #-}
module Main where

import           Control.Applicative
import           Control.Lens.Operators
import           Control.Lens.Properties
import           Control.Lens.Review
import           Data.Aeson
import qualified Data.ByteString             as B
import           Data.Monoid
import           Data.Proxy
import qualified Data.Set                    as S
import qualified Data.Text                   as T
import           URI.ByteString
import           Yesod.Core                  (PathPiece (..))

import           Test.Hspec
import           Test.Hspec.QuickCheck
import           Test.QuickCheck             hiding (Result (..))
import           Test.QuickCheck.Function
import           Test.QuickCheck.Instances   ()

import           Network.OAuth2.Server.Types

instance Show Password where
    show = show . review password

instance Read Password where
    readsPrec n s = [ (x,rest) | (t,rest) <- readsPrec n s, Just x <- [t ^? password]]

deriving instance Show AccessRequest

instance Arbitrary Password where
    arbitrary = do
        t <- T.pack <$> listOf (arbitrary `suchThat` unicodecharnocrlf)
        case t ^? password of
            Nothing -> fail $ "instance Arbitrary Password is broken" <> show t
            Just x -> return x

instance CoArbitrary Password where
    coarbitrary = coarbitrary . review password

instance Function Password where
    function = functionShow

instance Arbitrary UserID where
    arbitrary = do
        t <- B.pack <$> listOf (arbitrary `suchThat` nqchar)
        case t ^? userID of
            Nothing -> fail $ "instance Arbitrary UserID is broken" <> show t
            Just x -> return x

instance CoArbitrary UserID where
    coarbitrary = coarbitrary . review userID

instance Function UserID where
    function = functionMap (B.unpack . review userID) ((^?! userID) . B.pack)

instance Arbitrary ClientID where
    arbitrary = do
        b <- B.pack <$> listOf (arbitrary `suchThat` vschar)
        case b ^? clientID of
            Nothing ->
                fail $ "instance Arbitrary ClientID is broken: " <> show b
            Just x -> return x

instance CoArbitrary ClientID where
    coarbitrary = coarbitrary . review clientID

instance Function ClientID where
    function = functionMap (B.unpack . review clientID) ((^?! clientID) . B.pack)

instance Arbitrary Code where
    arbitrary = do
        b <- B.pack <$> listOf1 (arbitrary `suchThat` vschar)
        case b ^? code of
            Nothing -> fail "instance Arbitrary Token is broken"
            Just x -> return x

instance CoArbitrary Code where
    coarbitrary = coarbitrary . review code

instance Function Code where
    function = functionMap (B.unpack . review code) ((^?! code) . B.pack)

instance Arbitrary RedirectURI where
    arbitrary = do
        uri <- elements
            [ "http://www.ietf.org/rfc/rfc2396.txt"
            ]
        case uri ^? redirectURI of
            Nothing -> fail $ "instance Arbitrary URI broken: " <> show uri
            Just x -> return x

instance Arbitrary AccessRequest where
    arbitrary = oneof
        [ RequestAuthorizationCode <$> arbitrary <*> arbitrary <*> arbitrary
        , RequestClientCredentials <$> arbitrary
        , RequestRefreshToken <$> arbitrary <*> arbitrary
        ]

instance Arbitrary TokenType where
    arbitrary = elements [Bearer, Refresh]

instance Arbitrary AccessResponse where
    arbitrary = AccessResponse
        <$> arbitrary
        <*> arbitrary
        <*> arbitrary
        <*> arbitrary
        <*> arbitrary
        <*> arbitrary
        <*> arbitrary

instance Arbitrary ErrorCode where
    arbitrary = elements
        [ InvalidClient
        , InvalidGrant
        , InvalidRequest
        , InvalidScope
        , UnauthorizedClient
        , UnsupportedGrantType
        ]

instance Arbitrary ErrorDescription where
    arbitrary = do
        b <- B.pack <$> listOf1 (arbitrary `suchThat` nqschar)
        case b ^? errorDescription of
            Nothing ->
                fail $ "instance Arbitrary ErrorDescription is broken: " <> show b
            Just x -> return x

instance Arbitrary URI where
    arbitrary = do
        uri <- elements
            [ "http://www.ietf.org/rfc/rfc2396.txt"
            ]
        case parseURI strictURIParserOptions uri of
            Left e -> fail $ "instance Arbitrary URI broken: " <> show e
            Right x -> return x

instance Arbitrary OAuth2Error where
    arbitrary = OAuth2Error
        <$> arbitrary
        <*> arbitrary
        <*> arbitrary

instance Arbitrary Scope where
    arbitrary = do
        s <- S.insert <$> arbitrary <*> arbitrary
        case s ^? scope of
            Nothing -> fail "instance Arbitrary Scope is broken"
            Just x -> return x

instance Arbitrary ScopeToken where
    arbitrary = do
        b <- B.pack <$> listOf1 (arbitrary `suchThat` nqchar)
        case b ^? scopeToken of
            Nothing -> fail "instance Arbitrary ScopeToken is broken"
            Just x -> return x

instance CoArbitrary Scope where
    coarbitrary = coarbitrary . review scope

instance CoArbitrary ScopeToken where
    coarbitrary = coarbitrary . review scopeToken

instance Function Scope where
    function = functionMap (review scope) (^?! scope)

instance Function ScopeToken where
    function = functionMap (B.unpack . review scopeToken) ((^?! scopeToken) . B.pack)

instance Arbitrary Token where
    arbitrary = do
        b <- B.pack <$> listOf1 (arbitrary `suchThat` vschar)
        case b ^? token of
            Nothing -> fail "instance Arbitrary Token is broken"
            Just x -> return x

instance CoArbitrary Token where
    coarbitrary = coarbitrary . review token

instance Function Token where
    function = functionMap (B.unpack . review token) ((^?! token) . B.pack)

instance Arbitrary AuthHeader where
    arbitrary = AuthHeader
        <$> (B.pack <$> listOf1 (arbitrary `suchThat` nqchar))
        <*> (B.pack <$> listOf1 (arbitrary `suchThat` nqschar))

instance CoArbitrary AuthHeader where
    coarbitrary = coarbitrary . review authHeader

instance Function AuthHeader where
    function = functionMap (B.unpack . review authHeader) ((^?! authHeader) . B.pack)

hasCorrectJSON
    :: forall a. (FromJSON a, ToJSON a, Arbitrary a, Show a, Eq a)
    => String -> Proxy a -> Spec
hasCorrectJSON name _ = do
    prop ("forall (x :: "<>name<>"). fromJSON (toJSON x) === Success x") $ \x ->
            fromJSON (toJSON x) ===
            (Success x :: Result a)

suite :: Spec
suite = do
    describe "Marshalling" $ do
        hasCorrectJSON "Scope" (Proxy :: Proxy Scope)

        hasCorrectJSON "Token" (Proxy :: Proxy Token)

        hasCorrectJSON "AccessResponse" (Proxy :: Proxy AccessResponse)

        hasCorrectJSON "OAuth2Error" (Proxy :: Proxy OAuth2Error)

        prop "bsToScope (scopeToBs x) === Just x" $ \x ->
            bsToScope (scopeToBs x) === Just x

        prop "isPrism scope" $
            isPrism scope

        prop "isPrism scopeToken" $
            isPrism scopeToken

        prop "isPrism token" $
            isPrism token

        prop "isPrism userID" $
            isPrism userID

        prop "isPrism password" $
            isPrism password

        prop "isPrism clientID" $
            isPrism clientID

        prop "isPrism code" $
            isPrism code

<<<<<<< HEAD
        prop "isPrism authHeader" $
            isPrism authHeader

-- Commented out until the store has settled down
{-
    describe "Handlers" $ do
        prop "processTokenRequest handles all requests" $ \req -> do
            (access, refresh) <- arbitrary
            let oauth2StoreSave TokenGrant{..} =
                    return TokenDetails
                        { tokenDetailsTokenType = grantTokenType
                        , tokenDetailsToken = case grantTokenType of
                                                  Bearer -> access
                                                  Refresh -> refresh
                        , tokenDetailsExpires = grantExpires
                        , tokenDetailsUsername = grantUsername
                        , tokenDetailsClientID = grantClientID
                        , tokenDetailsScope = grantScope
                        }
            user <- arbitrary
            let oauth2StoreLoad !_ =
                    return $ Just TokenDetails
                        { tokenDetailsTokenType = error $ "tokenDetailsTokenType should not be accessed"
                        , tokenDetailsToken = error $ "tokenDetailsToken should not be accessed"
                        , tokenDetailsExpires = error $ "tokenDetailsExpires should not be accessed"
                        , tokenDetailsUsername = user
                        , tokenDetailsClientID = error $ "tokenDetailsClientID should not be accessed"
                        , tokenDetailsScope = error $ "tokenDetailsScope should not be accessed"
                        }
            (client_id, scope') <- arbitrary
            let oauth2CheckCredentials !_ !_ = return $ (client_id, scope')
                server = OAuth2Server{..}
            (auth, time) <- arbitrary
            AccessResponse{..} <- processTokenRequest server time auth req
            let errs = execWriter $ do
                    when (tokenType /= Bearer) $
                        tell ["tokenType: " <> show tokenType <> " /= Bearer"]
                    when (accessToken /= access) $
                        tell ["accessToken: " <> show accessToken <> " /= " <> show access]
                    when (refreshToken /= Just refresh) $
                        tell ["refreshToken: " <> show refreshToken <> " /= " <> show refresh]
                    when (tokenExpiresIn /= 1800) $
                        tell ["tokenExpiresIn: " <> show tokenExpiresIn <> " /= " <> show (1800::Int)]
                    case req of
                        RequestAuthorizationCode{} -> when (tokenUsername /= Nothing) $
                           tell ["tokenUsername: " <> show tokenUsername <> " /= Nothing"]
                        RequestPassword{..} -> when (tokenUsername /= Just requestUsername) $
                           tell ["tokenUsername: " <> show tokenUsername <> " /= " <> show (Just requestUsername)]
                        RequestClientCredentials{} -> when (tokenUsername /= Nothing) $
                           tell ["tokenUsername: " <> show tokenUsername <> " /= Nothing"]
                        RequestRefreshToken{..} -> when (tokenUsername /= user) $
                           tell ["tokenUsername: " <> show tokenUsername <> " /= " <> show user]
                    when (tokenClientID /= client_id) $
                        tell ["tokenClientID: " <> show tokenClientID <> " /= " <> show client_id]
                    when (tokenScope /= scope') $
                        tell ["tokenScope: " <> show tokenScope <> " /= " <> show scope']
            case errs of
                [] -> return True
                xs -> fail $ show xs

        it "/token endpoint works with hoauth2" $ do
            man <- newManager defaultManagerSettings
            let serverAssertionFailed s = do
                    let s' = BC.pack s ^? errorDescription
                    throwError $ OAuth2Error InvalidRequest s' Nothing
            let c_id = "CLIENTID"
                c_secret = "CLIENTSECRET"
                port = 19283 :: Int
                oauth2 = OAuth2
                    { oauthClientId = c_id
                    , oauthClientSecret = c_secret
                    , oauthOAuthorizeEndpoint = ""
                    , oauthAccessTokenEndpoint = "http://localhost:" <> BC.pack (show port) <> "/token"
                    , oauthCallback = Just "http://redirect.me"
                    }
                authcode = "GIMMETOKEN" :: B.ByteString
                access = "ACCESS" :: B.ByteString
                Just access' = access ^? token
                refresh = "REFRESH" :: B.ByteString
                Just refresh' = refresh ^? token
                Just scope' = bsToScope "SCOPE"
                oauth2CheckCredentials auth req = case auth of
                    Just _ -> case req of
                        RequestAuthorizationCode{..} -> do
                            when (requestCode ^.re code /= authcode) $
                                serverAssertionFailed $ "oauth2CheckCredentials: " <> show requestCode <> " /= " <> show authcode
                            return (Nothing, scope')
                        _ -> serverAssertionFailed $ "oauth2CheckCredentials: Wrong request type: " <> show req
                    Nothing -> serverAssertionFailed "oauth2CheckCredentials: Client credentials missing"
                oauth2StoreSave TokenGrant{..} =
                    return TokenDetails
                        { tokenDetailsTokenType = grantTokenType
                        , tokenDetailsToken = case grantTokenType of
                                                  Bearer -> access'
                                                  Refresh -> refresh'
                        , tokenDetailsExpires = grantExpires
                        , tokenDetailsUsername = grantUsername
                        , tokenDetailsClientID = grantClientID
                        , tokenDetailsScope = grantScope
                        }
                oauth2StoreLoad _ = serverAssertionFailed "oauth2StoreLoad: Should not be called"
                srvConf = OAuth2Server{..}
            void $ forkIO $ run port $ serve (Proxy :: Proxy TokenEndpoint) $ tokenEndpoint srvConf
            res <- fetchAccessToken man oauth2 authcode
            case res of
                Left e -> error $ BLC.unpack e
                Right AccessToken{..} -> do
                    unless (accessToken == access) $
                        fail $ show accessToken <> " /= " <> show access
                    unless (refreshToken == Just refresh) $
                        fail $ show refreshToken <> " /= Just " <> show refreshToken
-}

=======
>>>>>>> 0a95ea62
main :: IO ()
main = hspec suite<|MERGE_RESOLUTION|>--- conflicted
+++ resolved
@@ -17,7 +17,6 @@
 import qualified Data.Set                    as S
 import qualified Data.Text                   as T
 import           URI.ByteString
-import           Yesod.Core                  (PathPiece (..))
 
 import           Test.Hspec
 import           Test.Hspec.QuickCheck
@@ -243,121 +242,8 @@
         prop "isPrism code" $
             isPrism code
 
-<<<<<<< HEAD
         prop "isPrism authHeader" $
             isPrism authHeader
 
--- Commented out until the store has settled down
-{-
-    describe "Handlers" $ do
-        prop "processTokenRequest handles all requests" $ \req -> do
-            (access, refresh) <- arbitrary
-            let oauth2StoreSave TokenGrant{..} =
-                    return TokenDetails
-                        { tokenDetailsTokenType = grantTokenType
-                        , tokenDetailsToken = case grantTokenType of
-                                                  Bearer -> access
-                                                  Refresh -> refresh
-                        , tokenDetailsExpires = grantExpires
-                        , tokenDetailsUsername = grantUsername
-                        , tokenDetailsClientID = grantClientID
-                        , tokenDetailsScope = grantScope
-                        }
-            user <- arbitrary
-            let oauth2StoreLoad !_ =
-                    return $ Just TokenDetails
-                        { tokenDetailsTokenType = error $ "tokenDetailsTokenType should not be accessed"
-                        , tokenDetailsToken = error $ "tokenDetailsToken should not be accessed"
-                        , tokenDetailsExpires = error $ "tokenDetailsExpires should not be accessed"
-                        , tokenDetailsUsername = user
-                        , tokenDetailsClientID = error $ "tokenDetailsClientID should not be accessed"
-                        , tokenDetailsScope = error $ "tokenDetailsScope should not be accessed"
-                        }
-            (client_id, scope') <- arbitrary
-            let oauth2CheckCredentials !_ !_ = return $ (client_id, scope')
-                server = OAuth2Server{..}
-            (auth, time) <- arbitrary
-            AccessResponse{..} <- processTokenRequest server time auth req
-            let errs = execWriter $ do
-                    when (tokenType /= Bearer) $
-                        tell ["tokenType: " <> show tokenType <> " /= Bearer"]
-                    when (accessToken /= access) $
-                        tell ["accessToken: " <> show accessToken <> " /= " <> show access]
-                    when (refreshToken /= Just refresh) $
-                        tell ["refreshToken: " <> show refreshToken <> " /= " <> show refresh]
-                    when (tokenExpiresIn /= 1800) $
-                        tell ["tokenExpiresIn: " <> show tokenExpiresIn <> " /= " <> show (1800::Int)]
-                    case req of
-                        RequestAuthorizationCode{} -> when (tokenUsername /= Nothing) $
-                           tell ["tokenUsername: " <> show tokenUsername <> " /= Nothing"]
-                        RequestPassword{..} -> when (tokenUsername /= Just requestUsername) $
-                           tell ["tokenUsername: " <> show tokenUsername <> " /= " <> show (Just requestUsername)]
-                        RequestClientCredentials{} -> when (tokenUsername /= Nothing) $
-                           tell ["tokenUsername: " <> show tokenUsername <> " /= Nothing"]
-                        RequestRefreshToken{..} -> when (tokenUsername /= user) $
-                           tell ["tokenUsername: " <> show tokenUsername <> " /= " <> show user]
-                    when (tokenClientID /= client_id) $
-                        tell ["tokenClientID: " <> show tokenClientID <> " /= " <> show client_id]
-                    when (tokenScope /= scope') $
-                        tell ["tokenScope: " <> show tokenScope <> " /= " <> show scope']
-            case errs of
-                [] -> return True
-                xs -> fail $ show xs
-
-        it "/token endpoint works with hoauth2" $ do
-            man <- newManager defaultManagerSettings
-            let serverAssertionFailed s = do
-                    let s' = BC.pack s ^? errorDescription
-                    throwError $ OAuth2Error InvalidRequest s' Nothing
-            let c_id = "CLIENTID"
-                c_secret = "CLIENTSECRET"
-                port = 19283 :: Int
-                oauth2 = OAuth2
-                    { oauthClientId = c_id
-                    , oauthClientSecret = c_secret
-                    , oauthOAuthorizeEndpoint = ""
-                    , oauthAccessTokenEndpoint = "http://localhost:" <> BC.pack (show port) <> "/token"
-                    , oauthCallback = Just "http://redirect.me"
-                    }
-                authcode = "GIMMETOKEN" :: B.ByteString
-                access = "ACCESS" :: B.ByteString
-                Just access' = access ^? token
-                refresh = "REFRESH" :: B.ByteString
-                Just refresh' = refresh ^? token
-                Just scope' = bsToScope "SCOPE"
-                oauth2CheckCredentials auth req = case auth of
-                    Just _ -> case req of
-                        RequestAuthorizationCode{..} -> do
-                            when (requestCode ^.re code /= authcode) $
-                                serverAssertionFailed $ "oauth2CheckCredentials: " <> show requestCode <> " /= " <> show authcode
-                            return (Nothing, scope')
-                        _ -> serverAssertionFailed $ "oauth2CheckCredentials: Wrong request type: " <> show req
-                    Nothing -> serverAssertionFailed "oauth2CheckCredentials: Client credentials missing"
-                oauth2StoreSave TokenGrant{..} =
-                    return TokenDetails
-                        { tokenDetailsTokenType = grantTokenType
-                        , tokenDetailsToken = case grantTokenType of
-                                                  Bearer -> access'
-                                                  Refresh -> refresh'
-                        , tokenDetailsExpires = grantExpires
-                        , tokenDetailsUsername = grantUsername
-                        , tokenDetailsClientID = grantClientID
-                        , tokenDetailsScope = grantScope
-                        }
-                oauth2StoreLoad _ = serverAssertionFailed "oauth2StoreLoad: Should not be called"
-                srvConf = OAuth2Server{..}
-            void $ forkIO $ run port $ serve (Proxy :: Proxy TokenEndpoint) $ tokenEndpoint srvConf
-            res <- fetchAccessToken man oauth2 authcode
-            case res of
-                Left e -> error $ BLC.unpack e
-                Right AccessToken{..} -> do
-                    unless (accessToken == access) $
-                        fail $ show accessToken <> " /= " <> show access
-                    unless (refreshToken == Just refresh) $
-                        fail $ show refreshToken <> " /= Just " <> show refreshToken
--}
-
-=======
->>>>>>> 0a95ea62
 main :: IO ()
 main = hspec suite