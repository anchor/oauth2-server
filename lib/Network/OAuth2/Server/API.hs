--
-- Copyright © 2013-2015 Anchor Systems, Pty Ltd and Others
--
-- The code in this file, and the program it is a part of, is
-- made available to you by its authors as open source software:
-- you can redistribute it and/or modify it under the terms of
-- the 3-clause BSD licence.
--

{-# LANGUAGE ConstraintKinds     #-}
{-# LANGUAGE DataKinds           #-}
{-# LANGUAGE FlexibleContexts    #-}
{-# LANGUAGE FlexibleInstances   #-}
{-# LANGUAGE OverloadedStrings   #-}
{-# LANGUAGE RankNTypes          #-}
{-# LANGUAGE RecordWildCards     #-}
{-# LANGUAGE ScopedTypeVariables #-}
{-# LANGUAGE TypeFamilies        #-}
{-# LANGUAGE TypeOperators       #-}

-- | OAuth2 API implementation.
--
-- This implementation assumes the use of Shibboleth, which doesn't actually
-- mean anything all that specific. This just means that we expect a particular
-- header that says who the user is and what permissions they have to delegate.
--
-- The intention is to seperate all OAuth2 specific logic from our particular
-- way of handling AAA.
module Network.OAuth2.Server.API (
    module X,
    server,
    anchorOAuth2API,
    processTokenRequest,
    tokenEndpoint,
    TokenEndpoint,
) where

import           Control.Lens
import           Control.Monad
import           Control.Monad.Error.Class           (MonadError (throwError))
import           Control.Monad.IO.Class              (MonadIO (liftIO))
import           Control.Monad.Trans.Control
import           Control.Monad.Trans.Except          (ExceptT, runExceptT)
import           Crypto.Scrypt
import           Data.Aeson                          (encode)
import qualified Data.ByteString.Char8               as B
import           Data.ByteString.Conversion          (ToByteString (..))
import           Data.Either
import           Data.Maybe
import           Data.Monoid
import           Data.Proxy
import qualified Data.Set                            as S
import           Data.Text                           (Text)
import qualified Data.Text                           as T
import qualified Data.Text.Encoding                  as T
import           Data.Time.Clock                     (UTCTime, addUTCTime,
                                                      getCurrentTime)
import           Formatting                          (sformat, shown, (%))
import           Network.HTTP.Types                  hiding (Header)
import           Network.OAuth2.Server.Configuration as X
import           Network.OAuth2.Server.Types         as X
import           Servant.API                         ((:<|>) (..), (:>),
                                                      AddHeader (addHeader),
                                                      Capture, FormUrlEncoded,
                                                      FromFormUrlEncoded (..),
                                                      FromText (..), Get,
                                                      Header, Headers, JSON,
                                                      OctetStream, Post,
                                                      QueryParam, ReqBody,
                                                      ToFormUrlEncoded (..))
import           Servant.HTML.Blaze
import           Servant.Server                      (ServantErr (errBody, errHeaders),
                                                      Server, err302, err400,
                                                      err401, err403, err404)
import           Servant.Utils.Links
import           System.Log.Logger
import           Text.Blaze.Html5                    (Html)

import           Network.OAuth2.Server.Store         hiding (logName)
import           Network.OAuth2.Server.UI

logName :: String
logName = "Anchor.Tokens.Server.API"

-- Wrappers for underlying logging system
debugLog, errorLog :: MonadIO m => String -> Text -> m ()
debugLog = wrapLogger debugM
errorLog = wrapLogger errorM

wrapLogger :: MonadIO m => (String -> String -> IO a) -> String -> Text -> m a
wrapLogger logger component msg = do
    liftIO $ logger (logName <> " " <> component <> ": ") (T.unpack msg)

-- TODO: Move this into some servant common package

-- | http://www.w3.org/Protocols/rfc2616/rfc2616-sec14.html#sec14.9.2
--
-- The purpose of the no-store directive is to prevent the inadvertent release
-- or retention of sensitive information (for example, on backup tapes).
data NoStore = NoStore
instance ToByteString NoStore where
    builder _ = "no-store"

-- | Same as Cache-Control: no-cache, we use Pragma for compatibilty.
--
-- http://tools.ietf.org/html/rfc2616#section-14.32
data NoCache = NoCache
instance ToByteString NoCache where
    builder _ = "no-cache"

-- | Temporary instance to create links with headers pending
--   servant 0.4.3/0.5
instance HasLink sub => HasLink (Header sym a :> sub) where
    type MkLink (Header sym a :> sub) = MkLink sub
    toLink _ = toLink (Proxy :: Proxy sub)

-- | Request a token, basically AccessRequest -> AccessResponse with noise.
--
-- The response headers are mentioned here:
--
-- https://tools.ietf.org/html/rfc6749#section-5.1
--
--    The authorization server MUST include the HTTP "Cache-Control" response
--    header field [RFC2616] with a value of "no-store" in any response
--    containing tokens, credentials, or other sensitive information, as well
--    as the "Pragma" response header field [RFC2616] with a value of
--    "no-cache".
type TokenEndpoint
    = "token"
    :> Header "Authorization" AuthHeader
    :> ReqBody '[FormUrlEncoded] (Either OAuth2Error AccessRequest)
                                 -- ^ The Either here is a weird hack to be
                                 -- able to handle parse failures explicitly.
    :> Post '[JSON] (Headers '[Header "Cache-Control" NoStore, Header "Pragma" NoCache] AccessResponse)

-- | Encode an 'OAuth2Error' and throw it to servant.
--
-- TODO: Fix the name/behaviour. Terrible name for something that 400s.
throwOAuth2Error :: MonadError ServantErr m => OAuth2Error -> m a
throwOAuth2Error e =
    throwError err400 { errBody = encode e
                      , errHeaders = [("Content-Type", "application/json")]
                      }

-- | Handler for 'TokenEndpoint', basically a wrapper for 'processTokenRequest'
tokenEndpoint :: TokenStore ref => ref -> Server TokenEndpoint
tokenEndpoint _ _ (Left e) = throwOAuth2Error e
tokenEndpoint ref auth (Right req) = do
    t <- liftIO getCurrentTime
    res <- liftIO . runExceptT $ processTokenRequest ref t auth req
    case res of
        Left e -> throwOAuth2Error e
        Right response -> do
            return $ addHeader NoStore $ addHeader NoCache $ response

-- | Check that the request is valid, if it is, provide an 'AccessResponse',
-- otherwise we return an 'OAuth2Error'.
--
-- Any IO exception that are thrown are probably catastrophic and unaccounted
-- for, and should not be caught.
processTokenRequest
    :: TokenStore ref
    => ref                                        -- ^ PG pool, ioref, etc.
    -> UTCTime                                    -- ^ Time of request
    -> Maybe AuthHeader                           -- ^ Who wants the token?
    -> AccessRequest                              -- ^ What do they want?
    -> ExceptT OAuth2Error IO AccessResponse
processTokenRequest _ _ Nothing _ = do
    errorLog "processTokenRequest" "Checking credentials but none provided."
    throwError $ OAuth2Error InvalidRequest
                             (preview errorDescription "No credentials provided")
                             Nothing
processTokenRequest ref t (Just client_auth) req = do
    (client_id, modified_scope) <- checkCredentials ref client_auth req
    user <- case req of
        RequestAuthorizationCode{..} -> do
            -- Load the authorization code.
            code' <- liftIO $ storeReadCode ref requestCode
            case code' of
                Nothing -> throwError $
                    OAuth2Error InvalidGrant (preview errorDescription "This code is not valid.") Nothing
                Just c  ->
                    -- TODO(thsutton) Revoke tokens if this code has already
                    -- been used as described in:
                    -- http://tools.ietf.org/html/rfc6749#section-4.1.2
                    return $ Just (requestCodeUserID c)
        RequestClientCredentials{} -> return Nothing
        RequestRefreshToken{..} -> do
                -- Decode previous token so we can copy details across.
                previous <- liftIO $ storeReadToken ref (Left requestRefreshToken)
                case previous of
                    Nothing -> return Nothing
                    Just (tid, details) -> do
                        let uid = tokenDetailsUserID details
                        -- TODO(thsutton) Check the result here; better yet,
                        -- refactor so we revoke *after* creating the new tokens.
                        liftIO $ storeRevokeToken ref tid
                        return uid
    let expires = Just $ addUTCTime 1800 t
        access_grant = TokenGrant
            { grantTokenType = Bearer
            , grantExpires = expires
            , grantUserID = user
            , grantClientID = client_id
            , grantScope = modified_scope
            }
        -- Create a refresh token with these details.
        refresh_expires = Just $ addUTCTime (3600 * 24 * 7) t
        refresh_grant = access_grant
            { grantTokenType = Refresh
            , grantExpires = refresh_expires
            }
    -- Save the new tokens to the store.
    (rid, refresh_details) <- liftIO $ storeCreateToken ref refresh_grant Nothing
    (  _, access_details)  <- liftIO $ storeCreateToken ref access_grant (Just rid)
    return $ grantResponse t access_details (Just $ tokenDetailsToken refresh_details)

-- | Headers for Shibboleth, this tells us who the user is and what they're
-- allowed to do.
type OAuthUserHeader = "Identity-OAuthUser"
type OAuthUserScopeHeader = "Identity-OAuthUserScopes"

data TokenRequest = DeleteRequest TokenID
                  | CreateRequest Scope

-- Decode something like: method=delete/create;scope=thing.
instance FromFormUrlEncoded TokenRequest where
    fromFormUrlEncoded o = case lookup "method" o of
        Nothing -> Left "method field missing"
        Just "delete" -> case lookup "token_id" o of
            Nothing   -> Left "token_id field missing"
            Just t_id -> case fromText t_id of
                Nothing    -> Left "Invalid Token ID"
                Just t_id' -> Right $ DeleteRequest t_id'
        Just "create" -> do
            let processScope x = case (T.encodeUtf8 x) ^? scopeToken of
                    Nothing -> Left $ T.unpack x
                    Just ts -> Right ts
            let scopes = map (processScope . snd) $ filter (\x -> fst x == "scope") o
            case lefts scopes of
                [] -> case S.fromList (rights scopes) ^? scope of
                    Nothing -> Left "empty scope is invalid"
                    Just s  -> Right $ CreateRequest s
                es -> Left $ "invalid scopes: " <> show es
        Just x        -> Left . T.unpack $ "Invalid method field value, got: " <> x


-- | OAuth2 Authorization Endpoint
--
-- Allows authenticated users to review and authorize a code token grant
-- request.
--
-- http://tools.ietf.org/html/rfc6749#section-3.1
type AuthorizeEndpoint
    = "authorize"
    :> Header OAuthUserHeader UserID
    :> Header OAuthUserScopeHeader Scope
    :> QueryParam "response_type" ResponseType
    :> QueryParam "client_id" ClientID
    :> QueryParam "redirect_uri" RedirectURI
    :> QueryParam "scope" Scope
    :> QueryParam "state" ClientState
    :> Get '[HTML] Html

-- | OAuth2 Authorization Endpoint
--
-- Allows authenticated users to review and authorize a code token grant
-- request.
--
-- http://tools.ietf.org/html/rfc6749#section-3.1
type AuthorizePost
    = "authorize"
    :> Header OAuthUserHeader UserID
    :> Header OAuthUserScopeHeader Scope
    :> ReqBody '[FormUrlEncoded] Code
    :> Post '[HTML] ()

-- | Facilitates services checking tokens.
--
-- This endpoint allows an authorized client to verify that a token is valid
-- and retrieve information about the principal and token scope.
type VerifyEndpoint
    = "verify"
    :> Header "Authorization" AuthHeader
    :> ReqBody '[OctetStream] Token
    :> Post '[JSON] (Headers '[Header "Cache-Control" NoCache] AccessResponse)

-- | Facilitates human-readable token listing.
--
-- This endpoint allows an authorized client to view their tokens as well as
-- revoke them individually.
type ListTokens
    = "tokens"
    :> Header OAuthUserHeader UserID
    :> Header OAuthUserScopeHeader Scope
    :> QueryParam "page" Page
    :> Get '[HTML] Html

type DisplayToken
    = "tokens"
    :> Header OAuthUserHeader UserID
    :> Header OAuthUserScopeHeader Scope
    :> Capture "token_id" TokenID
    :> Get '[HTML] Html

type PostToken
    = "tokens"
    :> Header OAuthUserHeader UserID
    :> Header OAuthUserScopeHeader Scope
    :> ReqBody '[FormUrlEncoded] TokenRequest
    :> Post '[HTML] Html

-- | Anchor Token Server HTTP endpoints.
--
-- Includes endpoints defined in RFC6749 describing OAuth2, plus application
-- specific extensions.
type AnchorOAuth2API
       = "oauth2" :> TokenEndpoint  -- From oauth2-server
    :<|> "oauth2" :> VerifyEndpoint
    :<|> "oauth2" :> AuthorizeEndpoint
    :<|> "oauth2" :> AuthorizePost
    :<|> ListTokens
    :<|> DisplayToken
    :<|> PostToken

anchorOAuth2API :: Proxy AnchorOAuth2API
anchorOAuth2API = Proxy

-- | Construct a server of the entire API from an initial state
server :: TokenStore ref => ref -> ServerOptions -> Server AnchorOAuth2API
server ref serverOpts
       = tokenEndpoint ref
    :<|> verifyEndpoint ref serverOpts
    :<|> handleShib (authorizeEndpoint ref)
    :<|> handleShib (authorizePost ref)
    :<|> handleShib (serverListTokens ref (optUIPageSize serverOpts))
    :<|> handleShib (serverDisplayToken ref)
    :<|> handleShib (serverPostToken ref)

-- | Any shibboleth authed endpoint must have all relevant headers defined, and
-- any other case is an internal error. handleShib consolidates checking these
-- headers.
handleShib
    :: (UserID -> Scope -> a)
    -> Maybe UserID
    -> Maybe Scope
    -> a
handleShib f (Just u) (Just s) = f u s
handleShib _ _        _        = error "Expected Shibbloleth headers"

-- | Implement the OAuth2 authorize endpoint.
--
--   This handler must be protected by Shibboleth (or other mechanism in the
--   front-end proxy). It decodes the client request and presents a UI allowing
--   the user to approve or reject a grant request.
--
--   TODO: Handle the validation of things more nicely here, preferably
--   shifting them out of here entirely.
--
--   http://tools.ietf.org/html/rfc6749#section-3.1
authorizeEndpoint
    :: ( MonadIO m
       , MonadBaseControl IO m
       , MonadError ServantErr m
       , TokenStore ref
       )
    => ref
    -> UserID             -- ^ Authenticated user
    -> Scope              -- ^ Authenticated permissions
    -> Maybe ResponseType -- ^ Requested response type.
    -> Maybe ClientID     -- ^ Requesting Client ID.
    -> Maybe RedirectURI  -- ^ Requested redirect URI.
    -> Maybe Scope        -- ^ Requested scope.
    -> Maybe ClientState  -- ^ State from requesting client.
    -> m Html
authorizeEndpoint ref user_id permissions response_type client_id' redirect scope' state = do
    res <- runExceptT $ processAuthorizeGet ref user_id permissions response_type client_id' redirect scope' state
    case res of
        Left (Nothing, e) -> throwOAuth2Error e
        Left (Just redirect', e) -> do
            let url = addQueryParameters redirect' $
                    over (mapped . both) T.encodeUtf8 (toFormUrlEncoded e) <>
                    [("state", state' ^.re clientState) | Just state' <- [state]]
            throwError err302{ errHeaders = [(hLocation, url ^.re redirectURI)] }
        Right x -> return x

processAuthorizeGet
    :: ( MonadIO m
       , MonadBaseControl IO m
       , MonadError (Maybe RedirectURI, OAuth2Error) m
       , TokenStore ref
       )
    => ref
    -> UserID
    -> Scope
    -> Maybe ResponseType
    -> Maybe ClientID
    -> Maybe RedirectURI
    -> Maybe Scope
    -> Maybe ClientState
    -> m Html
processAuthorizeGet ref user_id permissions response_type client_id' redirect scope' state = do
    -- Required: a ClientID value, which identifies a client.
    client_details@ClientDetails{..} <- case client_id' of
        Just client_id -> do
            client <- liftIO $ storeLookupClient ref client_id
            case client of
                Nothing -> error $ "Could not find client with id: " <> show client_id
                Just c -> return c
        Nothing -> error "ClientID is missing"

    -- Optional: requested redirect URI.
    -- https://tools.ietf.org/html/rfc6749#section-3.1.2.3
    redirect_uri <- case redirect of
        Nothing -> case clientRedirectURI of
            redirect':_ -> return redirect'
            _ -> error $ "No redirect_uri provided and no unique default registered for client " <> show clientClientId
        Just redirect'
            | redirect' `elem` clientRedirectURI -> return redirect'
            | otherwise -> error $ show redirect' <> " /= " <> show clientRedirectURI

    -- Required: a supported ResponseType value.
    case response_type of
        Nothing -> throwError $ ( Just redirect_uri
                                , OAuth2Error InvalidRequest
                                              (preview errorDescription "Response type is missing")
                                              Nothing
                                )
        Just ResponseTypeCode -> return ()
        Just _ -> throwError ( Just redirect_uri
                             , OAuth2Error InvalidRequest
                                           (preview errorDescription "Invalid response type")
                                           Nothing
                             )

    -- Optional (but we currently require): requested scope.
    requested_scope <- case scope' of
        Nothing ->
            throwError $ ( Just redirect_uri
                         , OAuth2Error InvalidRequest
                                         (preview errorDescription "Scope is missing")
                                         Nothing
                         )
        Just requested_scope ->
            if requested_scope `compatibleScope` permissions
                then return requested_scope
                else throwError ( Just redirect_uri
                                , OAuth2Error InvalidScope
                                              (preview errorDescription "Invalid scope")
                                              Nothing
                                )

    -- Create a code for this request.
    request_code <- liftIO $ storeCreateCode ref user_id clientClientId redirect_uri requested_scope state

    return $ renderAuthorizePage request_code client_details

-- | Handle the approval or rejection, we get here from the page served in
-- 'authorizeEndpoint'
authorizePost
    :: ( MonadIO m
       , MonadBaseControl IO m
       , MonadError ServantErr m
       , TokenStore ref
       )
    => ref
    -> UserID
    -> Scope
    -> Code
    -> m ()
authorizePost ref user_id _scope code' = do
    res <- liftIO $ storeActivateCode ref code' user_id
    case res of
        Nothing -> throwError err401{ errBody = "You are not authorized to approve this request." }
        Just RequestCode{..} -> do
            let uri' = addQueryParameters requestCodeRedirectURI [("code", code' ^.re code)]
            throwError err302{ errHeaders = [(hLocation, uri' ^.re redirectURI)] }

-- | Verify a token and return information about the principal and grant.
--
--   Restricted to authorized clients.
verifyEndpoint
    :: ( MonadIO m
       , MonadBaseControl IO m
       , MonadError ServantErr m
       , TokenStore ref
       )
    => ref
    -> ServerOptions
    -> Maybe AuthHeader
    -> Token
    -> m (Headers '[Header "Cache-Control" NoCache] AccessResponse)
verifyEndpoint _ ServerOptions{..} Nothing _token =
    throwError login
  where
    login = err401 { errHeaders = toHeaders $ BasicAuth (Realm optVerifyRealm)
                   , errBody = "Login to validate a token."
                   }
verifyEndpoint ref ServerOptions{..} (Just auth) token' = do
    -- 1. Check client authentication.
    client_id' <- liftIO . runExceptT $ checkClientAuth ref auth
    client_id <- case client_id' of
        Left e -> do
            errorLog "verifyEndpoint" $
                sformat ("Error verifying token: " % shown) (e :: OAuth2Error)
            throwError login
        Right Nothing -> do
            debugLog "verifyEndpoint" $
                sformat ("Invalid client credentials: " % shown) auth
            throwError login
        Right (Just cid) -> do
            return cid
    -- 2. Load token information.
    tok <- liftIO $ storeReadToken ref (Left token')
    case tok of
        Nothing -> do
            debugLog "verifyEndpoint" $
                sformat ("Cannot verify token: failed to lookup " % shown) token'
            throwError denied
        Just (_, details) -> do
            -- 3. Check client authorization.
            when (Just client_id /= tokenDetailsClientID details) $ do
                debugLog "verifyEndpoint" $
                    sformat ("Client " % shown %
                             " attempted to verify someone elses token: " % shown)
                            client_id token'
                throwError denied
            -- 4. Send the access response.
            now <- liftIO getCurrentTime
            return . addHeader NoCache $ grantResponse now details (Just token')
  where
    denied = err404 { errBody = "This is not a valid token." }
    login = err401 { errHeaders = toHeaders $ BasicAuth (Realm optVerifyRealm)
                   , errBody = "Login to validate a token."
                   }

-- | Page 1 is totally a valid page, promise.
page1 :: Page
page1 = (1 :: Integer) ^?! page

-- | Page sizes of 1 are totally valid, promise.
pageSize1 :: PageSize
pageSize1 = (1 :: Integer) ^?! pageSize

-- | Display a given token, if the user is allowed to do so.
serverDisplayToken
    :: ( MonadIO m
       , MonadBaseControl IO m
       , MonadError ServantErr m
       , TokenStore ref
       )
    => ref
    -> UserID
    -> Scope
    -> TokenID
    -> m Html
serverDisplayToken ref uid s tid = do
    res <- liftIO $ storeReadToken ref (Right tid)
    maybe nothingHere renderPage $ do
        (_, token_details) <- res
        guard (token_details `belongsToUser` uid)
        return token_details
  where
    nothingHere = throwError err404{errBody = "There's nothing here! =("}
    renderPage token_details = return $
        renderTokensPage s pageSize1 page1 ([(tid, token_details)], 1)

-- | List all tokens for a given user, paginated.
serverListTokens
    :: ( MonadIO m
       , MonadBaseControl IO m
       , MonadError ServantErr m
       , TokenStore ref
       )
    => ref
    -> PageSize
    -> UserID
    -> Scope
    -> Maybe Page
    -> m Html
serverListTokens ref size u s p = do
    let p' = fromMaybe page1 p
    res <- liftIO $ storeListTokens ref (Just u) size p'
    return $ renderTokensPage s size p' res

-- | Handle a token create/delete request.
serverPostToken
    :: ( MonadIO m
       , MonadBaseControl IO m
       , MonadError ServantErr m
       , TokenStore ref
       )
    => ref
    -> UserID
    -> Scope
    -> TokenRequest
    -> m Html
-- | Revoke a given token
serverPostToken ref user_id _ (DeleteRequest token_id) = do
<<<<<<< HEAD
    -- TODO(thsutton) Must check that the supplied user_id has permission to
    -- revoke the supplied token_id.
    success <- liftIO $ storeRevokeToken ref token_id
    if success then
=======
    maybe_tok <- liftIO $ storeReadToken ref (Right token_id)
    tok <- case maybe_tok of
        Nothing -> invalidRequest
        Just (_, tok) -> return tok
    if tok `belongsToUser` user_id then do
        liftIO $ storeRevokeToken ref token_id
>>>>>>> 5fb2f0c9
        let link = safeLink (Proxy :: Proxy AnchorOAuth2API) (Proxy :: Proxy ListTokens) page1
        throwError err302{errHeaders = [(hLocation, B.pack $ show link)]} --Redirect to tokens page
    else do
        errorLog "serverPostToken" $ case tokenDetailsUserID tok of
            Nothing ->
                sformat ("user_id " % shown % " tried to revoke token_id " %
                          shown % ", which did not have a user_id")
                        user_id token_id
            Just user_id' ->
                sformat ("user_id " % shown % " tried to revoke token_id " %
                          shown % ", which had user_id " % shown)
                        user_id token_id user_id'
        invalidRequest
  where
    -- We don't want to leak information, so just throw a generic error
    invalidRequest = throwError err400 { errBody = "Invalid request" }

-- | Create a new token
serverPostToken ref user_id user_scope (CreateRequest req_scope) =
    if compatibleScope req_scope user_scope then do
        let grantTokenType = Bearer
            grantExpires   = Nothing
            grantUserID    = Just user_id
            grantClientID  = Nothing
            grantScope     = req_scope
        (TokenID t, _) <- liftIO $ storeCreateToken ref TokenGrant{..} Nothing
        let link = safeLink (Proxy :: Proxy AnchorOAuth2API) (Proxy :: Proxy DisplayToken) (TokenID t)
        throwError err302{errHeaders = [(hLocation, B.pack $ show link)]} --Redirect to tokens page
    else throwError err403{errBody = "Invalid requested token scope"}


-- | Check the supplied credentials against the database.
checkCredentials
    :: forall m ref. (MonadIO m, MonadError OAuth2Error m, TokenStore ref)
    => ref
    -> AuthHeader
    -> AccessRequest
    -> m (Maybe ClientID, Scope)
checkCredentials ref auth req = do
    debugLog "checkCredentials" "Checking some credentials"
    client_id <- checkClientAuth ref auth
    case client_id of
        Nothing -> throwError $ OAuth2Error UnauthorizedClient
                                            (preview errorDescription "Invalid client credentials")
                                            Nothing
        Just client_id' -> case req of
            -- https://tools.ietf.org/html/rfc6749#section-4.1.3
            RequestAuthorizationCode auth_code uri client ->
                checkClientAuthCode client_id' auth_code uri client
            -- http://tools.ietf.org/html/rfc6749#section-4.4.2
            RequestClientCredentials request_scope ->
                checkClientCredentials client_id' request_scope
            -- http://tools.ietf.org/html/rfc6749#section-6
            RequestRefreshToken tok request_scope ->
                checkRefreshToken client_id' tok request_scope
  where
    --
    -- Verify client, scope and request code.
    --
    checkClientAuthCode :: ClientID -> Code -> Maybe RedirectURI -> Maybe ClientID -> m (Maybe ClientID, Scope)
    checkClientAuthCode _ _ _ Nothing = throwError $ OAuth2Error InvalidRequest
                                                                 (preview errorDescription "No client ID supplied.")
                                                                 Nothing
    checkClientAuthCode client_id request_code uri (Just purported_client) = do
        when (client_id /= purported_client) $ throwError $
            OAuth2Error UnauthorizedClient
                        (preview errorDescription "Invalid client credentials")
                        Nothing
        codes <- liftIO $ storeReadCode ref request_code
        case codes of
            Nothing -> throwError $ OAuth2Error InvalidGrant
                                                (preview errorDescription "Request code not found")
                                                Nothing
            Just rc -> do
                -- Fail if redirect_uri doesn't match what's in the database.
                case uri of
                    Just uri' | uri' /= (requestCodeRedirectURI rc) -> do
                        debugLog "checkClientAuthCode" $
                            sformat ("Redirect URI mismatch verifying access token request: requested"
                                    % shown % " but got " % shown )
                                    uri (requestCodeRedirectURI rc)
                        throwError $ OAuth2Error InvalidRequest
                                                 (preview errorDescription "Invalid redirect URI")
                                                 Nothing
                    _ -> return ()

                case requestCodeScope rc of
                    Nothing -> do
                        debugLog "checkClientAuthCode" $
                            sformat ("No scope found for code " % shown) request_code
                        throwError $ OAuth2Error InvalidScope
                                                 (preview errorDescription "No scope found")
                                                 Nothing
                    Just code_scope -> return (Just client_id, code_scope)

    --
    -- Client has been verified and there's nothing to verify for the
    -- scope, so this will always succeed unless we get no scope at all.
    --
    checkClientCredentials :: ClientID -> Maybe Scope -> m (Maybe ClientID, Scope)
    checkClientCredentials _ Nothing = throwError $ OAuth2Error InvalidRequest
                                                                (preview errorDescription "No scope supplied.")
                                                                Nothing
    checkClientCredentials client_id (Just request_scope) = return (Just client_id, request_scope)

    --
    -- Verify scope and request token.
    --
    checkRefreshToken :: ClientID -> Token -> Maybe Scope -> m (Maybe ClientID, Scope)
    checkRefreshToken client_id tok scope' = do
            details <- liftIO $ storeReadToken ref (Left tok)
            case details of
                -- The old token is dead.
                Nothing -> do
                    debugLog "checkRefreshToken" $
                        sformat ("Got passed invalid token " % shown) tok
                    throwError $ OAuth2Error InvalidRequest
                                             (preview errorDescription "Invalid token")
                                             Nothing
                Just (_, details') -> do
                    -- Check the ClientIDs match.
                    when (Just client_id /= tokenDetailsClientID details') $ do
                        errorLog "checkRefreshToken" $
                            sformat ("Refresh requested with different ClientID: "
                                    % shown % " =/= " % shown % "for " % shown)
                                    client_id (tokenDetailsClientID details') tok
                        throwError $ OAuth2Error InvalidClient
                                                 (preview errorDescription "Mismatching clientID")
                                                 Nothing

                    case scope' of
                         Nothing ->
                             return (Just client_id, tokenDetailsScope details')
                         Just request_scope -> do
                             -- Check scope compatible.
                             -- @TODO(thsutton): The concern with scopes should probably
                             -- be completely removed here.
                             unless (compatibleScope request_scope (tokenDetailsScope details')) $ do
                                 debugLog "checkRefreshToken" $
                                     sformat ("Refresh requested with incompatible scopes"
                                             % shown % " vs " % shown)
                                             request_scope (tokenDetailsScope details')
                                 throwError $ OAuth2Error InvalidScope
                                                          (preview errorDescription "Incompatible scope")
                                                          Nothing
                             return (Just client_id, request_scope)

-- | Given an AuthHeader sent by a client, verify that it authenticates.
--   If it does, return the authenticated ClientID; otherwise, Nothing.
checkClientAuth
    :: (MonadIO m, MonadError OAuth2Error m, TokenStore ref)
    => ref
    -> AuthHeader
    -> m (Maybe ClientID)
checkClientAuth ref auth = do
    case preview authDetails auth of
        Nothing -> do
            debugLog "checkClientAuth" "Got an invalid auth header."
            throwError $ OAuth2Error InvalidRequest
                                     (preview errorDescription "Invalid auth header provided.")
                                     Nothing
        Just (client_id, secret) -> do
            client <- liftIO $ storeLookupClient ref client_id
            case client of
                Just ClientDetails{..} -> return $ verifyClientSecret client_id secret clientSecret
                Nothing -> do
                    debugLog "checkClientAuth" $
                        sformat ("Got a request for invalid client_id " % shown)
                                client_id
                    throwError $ OAuth2Error InvalidClient
                                             (preview errorDescription "No such client.")
                                             Nothing
  where
    verifyClientSecret client_id secret hash =
        let pass = Pass . T.encodeUtf8 $ review password secret in
        -- Verify with default scrypt params.
        if verifyPass' pass hash
            then (Just client_id)
            else Nothing<|MERGE_RESOLUTION|>--- conflicted
+++ resolved
@@ -597,19 +597,14 @@
     -> m Html
 -- | Revoke a given token
 serverPostToken ref user_id _ (DeleteRequest token_id) = do
-<<<<<<< HEAD
     -- TODO(thsutton) Must check that the supplied user_id has permission to
     -- revoke the supplied token_id.
-    success <- liftIO $ storeRevokeToken ref token_id
-    if success then
-=======
     maybe_tok <- liftIO $ storeReadToken ref (Right token_id)
     tok <- case maybe_tok of
         Nothing -> invalidRequest
         Just (_, tok) -> return tok
     if tok `belongsToUser` user_id then do
         liftIO $ storeRevokeToken ref token_id
->>>>>>> 5fb2f0c9
         let link = safeLink (Proxy :: Proxy AnchorOAuth2API) (Proxy :: Proxy ListTokens) page1
         throwError err302{errHeaders = [(hLocation, B.pack $ show link)]} --Redirect to tokens page
     else do
