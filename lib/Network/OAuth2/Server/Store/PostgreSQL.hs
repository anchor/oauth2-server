{-# LANGUAGE FlexibleInstances   #-}
{-# LANGUAGE OverloadedStrings   #-}
{-# LANGUAGE RecordWildCards     #-}
{-# LANGUAGE ScopedTypeVariables #-}
{-# LANGUAGE ViewPatterns        #-}

--
-- Copyright © 2013-2015 Anchor Systems, Pty Ltd and Others
--
-- The code in this file, and the program it is a part of, is
-- made available to you by its authors as open source software:
-- you can redistribute it and/or modify it under the terms of
-- the 3-clause BSD licence.
--


-- | OAuth2 token storage instance for PostgreSQL
module Network.OAuth2.Server.Store.PostgreSQL where

import           Control.Applicative              ((<$>), (<*>))
import           Control.Exception                (SomeException, throw, try)
import           Control.Lens.Review              (review)
import           Data.Int                         (Int64)
import           Data.Monoid                      ((<>))
import           Data.Pool                        (Pool, withResource)
import           Database.PostgreSQL.Simple       ((:.) (..), Connection,
                                                   Only (..), Query, execute,
                                                   query, query_)
import           System.Log.Logger                (criticalM, debugM, errorM,
                                                   warningM)

import           Network.OAuth2.Server.Store.Base
import           Network.OAuth2.Server.Types

newtype PSQLConnPool = PSQLConnPool (Pool Connection)

instance TokenStore PSQLConnPool where
    storeLookupClient (PSQLConnPool pool) client_id = do
        withResource pool $ \conn -> do
            debugM logName $ "Attempting storeLookupClient with " <> show client_id
            res <- query conn "SELECT client_id, client_secret, confidential, redirect_url, name, description, app_url FROM clients WHERE (client_id = ?)" (Only client_id)
            return $ case res of
                [] -> Nothing
                [client] -> Just client
                _ -> error "Expected client_id PK to be unique"

    storeCreateCode (PSQLConnPool pool) requestCodeUserID requestCodeClientID requestCodeRedirectURI sc requestCodeState = do
        withResource pool $ \conn -> do
            [(requestCodeCode, requestCodeExpires)] <- do
                debugM logName $ "Attempting storeCreateCode with " <> show sc
                query conn
                      "INSERT INTO request_codes (client_id, user_id, redirect_url, scope, state) VALUES (?,?,?,?,?) RETURNING code, expires"
                      (requestCodeClientID, requestCodeUserID, requestCodeRedirectURI, sc, requestCodeState)
            let requestCodeScope = Just sc
                requestCodeAuthorized = False
            return RequestCode{..}

    storeActivateCode (PSQLConnPool pool) code' user_id = do
        withResource pool $ \conn -> do
            debugM logName $ "Attempting storeActivateCode with " <> show code'
            res <- query conn "UPDATE request_codes SET authorized = TRUE WHERE code = ? AND user_id = ? RETURNING code, authorized, expires, user_id, client_id, redirect_url, scope, state" (code', user_id)
            case res of
                [] -> return Nothing
                [reqCode] -> return $ Just reqCode
                _ -> do
                    let errMsg = "Consistency error: multiple request codes found"
                    errorM logName errMsg
                    error errMsg

    storeReadCode (PSQLConnPool pool) request_code = do
        codes :: [RequestCode] <- withResource pool $ \conn -> do
            debugM logName $ "Attempting storeLoadCode"
            query conn "SELECT code, authorized, expires, user_id, client_id, redirect_url, scope, state FROM request_codes WHERE (code = ?)"
                       (Only request_code)
        return $ case codes of
            [] -> Nothing
            [rc] -> return rc
            _ -> error "Expected code PK to be unique"

    storeCreateToken (PSQLConnPool pool) grant parent_token = do
        debugM logName $ "Saving new token: " <> show grant
        res <- withResource pool $ \conn -> do
            debugM logName $ "Attempting storeSaveToken"
            case parent_token of
                Nothing  -> query conn "INSERT INTO tokens (token_type, expires, user_id, client_id, scope, token, created) VALUES (?,?,?,?,?,uuid_generate_v4(), NOW()) RETURNING token_id, token_type, token, expires, user_id, client_id, scope" grant
                Just tid -> query conn "INSERT INTO tokens (token_type, expires, user_id, client_id, scope, token, created, token_parent) VALUES (?,?,?,?,?,uuid_generate_v4(), NOW(), ?) RETURNING token_id, token_type, token, expires, user_id, client_id, scope" (grant :. Only tid)
        case res of
            [Only tid :. tok] -> return (tid, tok)
            []    -> fail $ "Failed to save new token: " <> show grant
            _     -> fail "Impossible: multiple tokens returned from single insert"

    storeReadToken (PSQLConnPool pool) tok = do
        debugM logName $ "Loading token: " <> show tok
        tokens <- withResource pool $ \conn -> do
            let q = "SELECT token_id, token_type, token, expires, user_id, client_id, scope FROM tokens WHERE (created <= NOW()) AND (NOW() < expires) AND (revoked IS NULL) AND "
            case tok of
                Left tok' -> query conn (q <> "(token    = ?)") (Only tok')
                Right tid -> query conn (q <> "(token_id = ?)") (Only tid )
        case tokens of
            [Only tid :. tok'] -> return $ Just (tid, tok')
            []  -> do
                debugM logName $ "No tokens found matching " <> show tok
                return Nothing
            _   -> do
                errorM logName $ "Consistency error: multiple tokens found matching " <> show tok
                return Nothing

    storeRevokeToken (PSQLConnPool pool) token_id = do
        withResource pool $ \conn -> do
            debugM logName $ "Revoking token with id " <> show token_id
            rows <- execute conn "UPDATE tokens SET revoked = NOW() WHERE (token_id = ?) OR (token_parent = ?)" (token_id, token_id)
            case rows of
                0 -> do
                    let msg = "Failed to revoke token " <> show token_id
<<<<<<< HEAD
                    errorM logName msg
                    fail msg
                x -> do
                    let msg = "The impossible happened: revoked multiple (" <> show x <> ") tokens " <> show token_id
=======
>>>>>>> fee62986
                    errorM logName msg
                    fail msg
                x -> debugM logName $ "Revoked multiple (" <> show x <> ") tokens with id " <> show token_id

    storeListTokens (PSQLConnPool pool) maybe_uid (review pageSize -> size :: Integer) (review page -> p) =
        withResource pool $ \conn -> do
            (toks, n_toks) <- case maybe_uid of
                Nothing -> do
                    debugM logName "Listing all tokens"
                    toks <- query conn "SELECT token_id, token_type, token, expires, user_id, client_id, scope FROM tokens WHERE revoked is NULL ORDER BY created LIMIT ? OFFSET ?" (size, (p - 1) * size)
                    debugM logName "Counting all tokens"
                    [Only n_toks] <- query conn "SELECT count(*) FROM tokens" ()
                    return (toks, n_toks)
                Just uid -> do
                    debugM logName $ "Listing tokens for " <> show uid
                    toks <- query conn "SELECT token_id, token_type, token, expires, user_id, client_id, scope FROM tokens WHERE (user_id = ?) AND revoked is NULL ORDER BY created LIMIT ? OFFSET ?" (uid, size, (p - 1) * size)
                    debugM logName $ "Counting tokens for " <> show uid
                    [Only n_toks] <- query conn "SELECT count(*) FROM tokens WHERE (user_id = ?)" (Only uid)
                    return (toks, n_toks)
            return (map (\((Only tid) :. tok) -> (tid, tok)) toks, n_toks)

    storeGatherStats (PSQLConnPool pool) =
        let gather :: Query -> Connection -> IO Int64
            gather q conn = do
                res <- try $ query_ conn q
                case res of
                    Left e -> do
                        criticalM logName $ "storeGatherStats: error executing query "
                                          <> show q <> " "
                                          <> show (e :: SomeException)
                        throw e
                    Right [Only c] -> return c
                    Right x   -> do
                        warningM logName $ "Expected singleton count from PGS, got: " <> show x <> " defaulting to 0"
                        return 0
            gatherClients           = gather "SELECT COUNT(*) FROM clients"
            gatherUsers             = gather "SELECT COUNT(DISTINCT user_id) FROM tokens"
            gatherStatTokensIssued  = gather "SELECT COUNT(*) FROM tokens"
            gatherStatTokensExpired = gather "SELECT COUNT(*) FROM tokens WHERE expires IS NOT NULL AND expires <= NOW ()"
            gatherStatTokensRevoked = gather "SELECT COUNT(*) FROM tokens WHERE revoked IS NOT NULL"
        in withResource pool $ \conn ->
               StoreStats <$> gatherClients conn
                          <*> gatherUsers conn
                          <*> gatherStatTokensIssued conn
                          <*> gatherStatTokensExpired conn
                          <*> gatherStatTokensRevoked conn
<|MERGE_RESOLUTION|>--- conflicted
+++ resolved
@@ -112,13 +112,6 @@
             case rows of
                 0 -> do
                     let msg = "Failed to revoke token " <> show token_id
-<<<<<<< HEAD
-                    errorM logName msg
-                    fail msg
-                x -> do
-                    let msg = "The impossible happened: revoked multiple (" <> show x <> ") tokens " <> show token_id
-=======
->>>>>>> fee62986
                     errorM logName msg
                     fail msg
                 x -> debugM logName $ "Revoked multiple (" <> show x <> ") tokens with id " <> show token_id
