{-# LANGUAGE OverloadedStrings #-}
{-# LANGUAGE RecordWildCards   #-}

-- | Description: Run an OAuth2 server as a Snaplet.
module Network.OAuth2.Server.Snap where

import Control.Lens
import Control.Monad.Reader
import Data.Aeson
import qualified Data.ByteString as BS
import qualified Data.ByteString.Char8 as BSC
import qualified Data.ByteString.Lazy as B
import Data.Monoid
<<<<<<< HEAD
import qualified Data.Set as Set
import qualified Data.Text as T
=======
import Data.Text (Text)
>>>>>>> 5f433506
import qualified Data.Text.Encoding as T
import Data.Time.Clock
import OpenSSL.PEM
import Snap

import Crypto.AnchorToken

import Network.OAuth2.Server

-- | Snaplet state for OAuth2 server.
data OAuth2 m b = OAuth2 { oauth2Configuration :: OAuth2Server m }

-- | Implement an 'OAuth2Server' configuration in Snap.
initOAuth2Server
    :: OAuth2Server IO
    -> SnapletInit b (OAuth2 IO b)
initOAuth2Server cfg = makeSnaplet "oauth2" "" Nothing $ do
    addRoutes [ ("authorize", authorizeEndpoint)
              , ("token", tokenEndpoint)
              , ("check", checkEndpoint)
              , ("key", keyEndpoint)
              ]
    return $ OAuth2 cfg

-- | OAuth2 authorization endpoint
--
-- This endpoint is "used by the client to obtain authorization from the
-- resource owner via user-agent redirection."
--
-- http://tools.ietf.org/html/rfc6749#section-3.1
authorizeEndpoint
    :: Handler b (OAuth2 IO b) ()
authorizeEndpoint = writeText "U AM U?"

-- | OAuth2 token endpoint
--
-- This endpoint is "used by the client to exchange an authorization grant for
-- an access token, typically with client authentication"
--
-- http://tools.ietf.org/html/rfc6749#section-3.2
tokenEndpoint
    :: Handler b (OAuth2 IO b) ()
tokenEndpoint = do
    grant_type <- grantType <$> getRequestParameter "grant_type"
    requestScope <- fmap mkScope <$> getRequestParameter' "scope"

    request <- case grant_type of
        -- Resource Owner Password Credentials Grant
        GrantPassword -> do
            requestUsername <- getRequestParameter "username"
            requestPassword <- getRequestParameter "password"
            requestClientID <- getRequestParameter' "client_id"
            requestClientSecret <- getRequestParameter' "client_secret"
            return RequestPassword{..}
        -- Client Credentials Grant
        GrantClient -> do
            requestClientIDReq <- getRequestParameter "client_id"
            requestClientSecretReq <- getRequestParameter "client_secret"
            return RequestClient{..}
        -- Refreshing a Token
        GrantRefreshToken -> do
            requestRefreshToken <- Token <$> getRequestParameter "refresh_token"
            requestClientID <- getRequestParameter' "client_id"
            requestClientSecret <- getRequestParameter' "client_secret"
            return RequestRefresh{..}
        -- Unknown grant type.
        _ -> oauth2Error $ UnsupportedGrantType "This grant_type is not supported."
    OAuth2 cfg <- get
    valid <- liftIO $ oauth2CheckCredentials cfg request
    if valid
        then createAndServeToken request
        else oauth2Error $ InvalidRequest "Cannot issue requested token."

-- | Send an 'OAuth2Error' response about a missing request parameter.
--
-- This terminates request handling.
missingParam
    :: MonadSnap m
    => BS.ByteString
    -> m a
missingParam p = oauth2Error . InvalidRequest . T.decodeUtf8 $
    "Missing parameter \"" <> p <> "\""

-- | Send an 'OAuth2Error' to the client and terminate the request.
--
-- The response is formatted as specified in RFC 6749 section 5.2:
--
-- http://tools.ietf.org/html/rfc6749#section-5.2
oauth2Error
    :: (MonadSnap m)
    => OAuth2Error
    -> m a
oauth2Error err = do
    modifyResponse $ setResponseStatus 400 "Bad Request"
                   . setContentType "application/json"
    writeBS . B.toStrict . encode $ err
    r <- getResponse
    finishWith r

-- | Create an access token and send it to the client.
createAndServeToken
    :: AccessRequest
    -> Handler b (OAuth2 IO b) ()
createAndServeToken request = do
    OAuth2 Configuration{..} <- get
    grant <- createGrant oauth2SigningKey request
    liftIO $ tokenStoreSave oauth2Store grant
    serveToken $ grantResponse grant

-- | Send an access token to the client.
serveToken
    :: AccessResponse
    -> Handler b (OAuth2 m b) ()
serveToken token = do
    modifyResponse $ setContentType "application/json"
    writeBS . B.toStrict . encode $ token

-- | Endpoint: /check
--
-- Check that the supplied token is valid for the specified scope.
checkEndpoint
    :: Handler b (OAuth2 IO b) ()
checkEndpoint = do
<<<<<<< HEAD
    OAuth2 conf@Configuration{..} <- ask
    -- Get the token parameters.
    token <- getParam "token" >>=
        maybe (missingParam "token") (return . Token . T.decodeUtf8)
    scope <- getParam "scope" >>=
        maybe (missingParam "scope") (return . Scope . Set.fromList . T.splitOn " " . T.decodeUtf8)
    user <- fmap T.decodeUtf8 <$> getParam "username"
    client <- fmap T.decodeUtf8 <$> getParam "client_id"
=======
    OAuth2 Configuration{..} <- get
    -- Get the token and scope parameters.
    token <- Token <$> getRequestParameter "token"
    scope <- mkScope <$> getRequestParameter "scope"
    -- Load the grant.
    tokenGrant <- liftIO $ tokenStoreLoad oauth2Store token
>>>>>>> 5f433506
    -- Check the token is valid.
    res <- liftIO $ checkToken conf token user client scope
    case res of
        Right () -> do
            modifyResponse $ setResponseStatus 200 "OK"
            r <- getResponse
            finishWith r
        Left e -> do
            modifyResponse $ setResponseStatus 401 (BSC.pack e)
            r <- getResponse
            finishWith r

<<<<<<< HEAD
-- | Endpoint to get the public key used for token verification.
keyEndpoint
    :: Handler b (OAuth2 IO b) ()
keyEndpoint = do
    OAuth2 Configuration{..} <- get
    key <- liftIO . writePublicKey . statePublicKey $ oauth2SigningKey
    modifyResponse $ setContentType "application/pkcs8"
    writeText $ T.pack key
=======
-- | Get a parameter or return an error.
getRequestParameter
    :: MonadSnap m
    => BS.ByteString
    -> m Text
getRequestParameter name =
    fmap T.decodeUtf8 <$> getParam name >>= maybe (missingParam name) return

-- | Get a parameter, if defined.
getRequestParameter'
    :: MonadSnap m
    => BS.ByteString
    -> m (Maybe Text)
getRequestParameter' name =
    fmap T.decodeUtf8 <$> getParam name
>>>>>>> 5f433506
<|MERGE_RESOLUTION|>--- conflicted
+++ resolved
@@ -11,12 +11,9 @@
 import qualified Data.ByteString.Char8 as BSC
 import qualified Data.ByteString.Lazy as B
 import Data.Monoid
-<<<<<<< HEAD
 import qualified Data.Set as Set
+import Data.Text (Text)
 import qualified Data.Text as T
-=======
-import Data.Text (Text)
->>>>>>> 5f433506
 import qualified Data.Text.Encoding as T
 import Data.Time.Clock
 import OpenSSL.PEM
@@ -140,23 +137,12 @@
 checkEndpoint
     :: Handler b (OAuth2 IO b) ()
 checkEndpoint = do
-<<<<<<< HEAD
     OAuth2 conf@Configuration{..} <- ask
-    -- Get the token parameters.
-    token <- getParam "token" >>=
-        maybe (missingParam "token") (return . Token . T.decodeUtf8)
-    scope <- getParam "scope" >>=
-        maybe (missingParam "scope") (return . Scope . Set.fromList . T.splitOn " " . T.decodeUtf8)
-    user <- fmap T.decodeUtf8 <$> getParam "username"
-    client <- fmap T.decodeUtf8 <$> getParam "client_id"
-=======
-    OAuth2 Configuration{..} <- get
     -- Get the token and scope parameters.
     token <- Token <$> getRequestParameter "token"
     scope <- mkScope <$> getRequestParameter "scope"
-    -- Load the grant.
-    tokenGrant <- liftIO $ tokenStoreLoad oauth2Store token
->>>>>>> 5f433506
+    user <- getRequestParameter' "username"
+    client <- getRequestParameter' "client_id"
     -- Check the token is valid.
     res <- liftIO $ checkToken conf token user client scope
     case res of
@@ -169,16 +155,6 @@
             r <- getResponse
             finishWith r
 
-<<<<<<< HEAD
--- | Endpoint to get the public key used for token verification.
-keyEndpoint
-    :: Handler b (OAuth2 IO b) ()
-keyEndpoint = do
-    OAuth2 Configuration{..} <- get
-    key <- liftIO . writePublicKey . statePublicKey $ oauth2SigningKey
-    modifyResponse $ setContentType "application/pkcs8"
-    writeText $ T.pack key
-=======
 -- | Get a parameter or return an error.
 getRequestParameter
     :: MonadSnap m
@@ -194,4 +170,12 @@
     -> m (Maybe Text)
 getRequestParameter' name =
     fmap T.decodeUtf8 <$> getParam name
->>>>>>> 5f433506
+
+-- | Endpoint to get the public key used for token verification.
+keyEndpoint
+    :: Handler b (OAuth2 IO b) ()
+keyEndpoint = do
+    OAuth2 Configuration{..} <- get
+    key <- liftIO . writePublicKey . statePublicKey $ oauth2SigningKey
+    modifyResponse $ setContentType "application/pkcs8"
+    writeText $ T.pack key